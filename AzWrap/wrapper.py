--- conflicted
+++ resolved
@@ -2146,75 +2146,9 @@
     def perform_hybrid_search(self,
                              query_text: str,
                              query_vector: List[float],
-<<<<<<< HEAD
-                             vector_fields: Optional[str] = None,
-                             search_options: Optional[Dict[str, Any]] = None,
-                             use_semantic_search: bool = False,
-                             top: int = 10,
-                             semantic_config_name: str = "default-semantic-config") -> List[Dict[str, Any]]:
-        """
-        Perform a hybrid search combining traditional keyword search with vector search.
-        Args:
-            query_text: The search query text
-            vector_fields: List of fields to perform vector search on (default: ["text_vector"])
-            search_options: Additional search options
-            use_semantic_search: Whether to use semantic search capabilities
-            top: The number of search results to retrieve.
-            vectorized_query_kind: The kind of vector query being performed. Required. Known values are: "vector" and "text".
-            reranking: Whether to enable reranking of the results based on the vector search.
-            semantic_config_name: The name of the semantic configuration to use
-        Returns:
-            A list of search results
-        """
-        # Default vector fields if not provided
-        if vector_fields is None:
-            vector_fields = "text_vector"
-        
-        # Create vectorized query
-        vectorized_query = VectorizedQuery(vector=query_vector, kind="vector", k_nearest_neighbors=50, fields=vector_fields)
-        
-        # Default search options
-        default_options: Dict[str, Any] = {
-            "search_text": query_text,  # Traditional keyword search
-            "vector_queries": [vectorized_query],  # Vector search component
-            "top": top,
-            "select": "*",
-            "include_total_count": True,
-        }
-        
-        # Add semantic search if requested
-        if use_semantic_search:
-            default_options.update({
-                "query_type": "semantic",
-                "semantic_configuration_name": semantic_config_name,
-                "query_caption": "extractive", 
-                "query_answer": "extractive",
-            })
-        
-        # Update with any user-provided options
-        if search_options:
-            default_options.update(search_options)
-        
-        # Execute the search
-        search_client = self.get_search_client()
-        results = search_client.search(**default_options)
-        
-        # Process and return the results
-        processed_results = []
-        for result in results:
-            processed_result = dict(result)
-            processed_results.append(processed_result)
-        
-        return processed_results    
-    
-    def perform_filtered_hybrid_search(self,
-                             query_text: str,
-                             query_vector: List[float],
-=======
                              display_fields: List[str] = None,
                              search_fields: List[str] = None,
                              include_total_count: bool = True,
->>>>>>> 9224d474
                              filter_by: str = None,
                              filter_vals: list = None,
                              vector_fields: Optional[str] = None,
